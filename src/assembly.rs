//! Compute assembly indices of molecules.
//!
//! # Example
//! ```
//! # use std::{fs, path::PathBuf};
//! use assembly_theory::assembly::index;
//! use assembly_theory::loader::parse_molfile_str;
//!
//! # fn main() -> Result<(), std::io::Error> {
//! // Load a molecule from a .mol file.
//! let path = PathBuf::from(format!("./data/checks/anthracene.mol"));
//! let molfile = fs::read_to_string(path)?;
//! let anthracene = parse_molfile_str(&molfile).expect("Parsing failure.");
//!
//! // Compute the molecule's assembly index.
//! assert_eq!(index(&anthracene), 6);
//! # Ok(())
//! # }
//! ```

use std::{
    collections::HashMap,
    sync::{
        atomic::{AtomicUsize, Ordering::Relaxed},
        Arc,
    },
};

use bit_set::BitSet;
use clap::ValueEnum;
use rayon::iter::{IndexedParallelIterator, IntoParallelRefIterator, ParallelIterator};

use crate::{
    bounds::{bound_exceeded, Bound},
    canonize::{canonize, CanonizeMode},
    enumerate::{enumerate_subgraphs, EnumerateMode},
    kernels::KernelMode,
    molecule::Molecule,
    utils::connected_components_under_edges,
};

/// Parallelization strategy for the search phase.
#[derive(Debug, Copy, Clone, PartialEq, Eq, PartialOrd, Ord, ValueEnum)]
pub enum ParallelMode {
    /// No parallelism.
    None,
    /// Create a task pool form the recursion's first level only.
    DepthOne,
    /// Spawn a new thread at every recursive call.
    Always,
}

static PARALLEL_MATCH_SIZE_THRESHOLD: usize = 100;

/// Computes assembly depth; see
/// [Pagel et al. (2024)](https://arxiv.org/abs/2409.05993).
pub fn assembly_depth(mol: &Molecule) -> u32 {
    let mut ix = u32::MAX;
    for (left, right) in mol.partitions().unwrap() {
        let l = if left.is_basic_unit() {
            0
        } else {
            assembly_depth(&left)
        };

        let r = if right.is_basic_unit() {
            0
        } else {
            assembly_depth(&right)
        };

        ix = ix.min(l.max(r) + 1)
    }
    ix
}

/// Return an iterator over all pairs of non-overlapping, isomorphic subgraphs
/// in the given molecule.
fn matches(
    mol: &Molecule,
    enumerate_mode: EnumerateMode,
    canonize_mode: CanonizeMode,
) -> impl Iterator<Item = (BitSet, BitSet)> {
    // Enumerate all connected, non-induced subgraphs and bin them into
    // isomorphism classes using canonization.
    let mut isomorphic_map = HashMap::<_, Vec<BitSet>>::new();
    for subgraph in enumerate_subgraphs(mol, enumerate_mode) {
        isomorphic_map
            .entry(canonize(mol, &subgraph, canonize_mode))
            .and_modify(|bucket| bucket.push(subgraph.clone()))
            .or_insert(vec![subgraph.clone()]);
    }

    // In each isomorphism class, enumerate non-overlapping pairs of subgraphs.
    let mut matches = Vec::new();
    for bucket in isomorphic_map.values() {
        for (i, first) in bucket.iter().enumerate() {
            for second in &bucket[i..] {
                if first.is_disjoint(second) {
                    matches.push((first.clone(), second.clone()));
                }
            }
        }
    }
    matches.into_iter()
}

/// Recursive helper for the serial version of index_search.
///
/// Inputs:
/// - `mol`: The molecule whose assembly index is being calculated.
/// - `matches`: The remaining non-overlapping isomorphic subgraph pairs.
/// - `fragments`: TODO
/// - `state_index`: The assembly index of this assembly state.
/// - `best_index`: The smallest assembly index for all assembly states so far.
/// - `largest_remove`: The size of the largest match removed so far.
/// - `bounds`: The list of bounding strategies to apply.
/// - `states_searched`: The number of assembly states searched so far.
#[allow(clippy::too_many_arguments)]
fn recurse_index_search_serial(
    mol: &Molecule,
    matches: &[(BitSet, BitSet)],
    fragments: &[BitSet],
    state_index: usize,
    mut best_index: usize,
    largest_remove: usize,
    bounds: &[Bound],
    states_searched: &mut usize,
) -> usize {
    // Keep track of the best assembly index found in any of this assembly
    // state's children.
    let mut best_child_index = state_index;

    // Count this assembly state as searched.
    *states_searched += 1;

    // Check if any bounds apply; if so, halt this search branch.
    if bound_exceeded(
        mol,
        fragments,
        state_index,
        best_index,
        largest_remove,
        bounds,
    ) {
        return state_index;
    }

    // Search for duplicatable fragment
    for (i, (h1, h2)) in matches.iter().enumerate() {
        let mut fractures = fragments.to_owned();
        let f1 = fragments.iter().enumerate().find(|(_, c)| h1.is_subset(c));
        let f2 = fragments.iter().enumerate().find(|(_, c)| h2.is_subset(c));

        let largest_remove = h1.len();

        let (Some((i1, f1)), Some((i2, f2))) = (f1, f2) else {
            continue;
        };

        // All of these clones are on bitsets and cheap enough
        if i1 == i2 {
            let mut union = h1.clone();
            union.union_with(h2);
            let mut difference = f1.clone();
            difference.difference_with(&union);
            let c = connected_components_under_edges(mol.graph(), &difference);
            fractures.extend(c);
            fractures.swap_remove(i1);
        } else {
            let mut f1r = f1.clone();
            f1r.difference_with(h1);
            let mut f2r = f2.clone();
            f2r.difference_with(h2);

            let c1 = connected_components_under_edges(mol.graph(), &f1r);
            let c2 = connected_components_under_edges(mol.graph(), &f2r);

            fractures.extend(c1);
            fractures.extend(c2);

            fractures.swap_remove(i1.max(i2));
            fractures.swap_remove(i1.min(i2));
        }

        fractures.retain(|i| i.len() > 1);
        fractures.push(h1.clone());

        best_child_index = best_child_index.min(recurse_index_search_serial(
            mol,
            &matches[i + 1..],
            &fractures,
            state_index - h1.len() + 1,
            best_index,
            largest_remove,
            bounds,
            states_searched,
        ));
        best_index = best_index.min(best_child_index);
    }

    best_child_index
}

/// Recursive helper for the parallel version of index_search.
///
/// Inputs:
/// - `mol`: The molecule whose assembly index is being calculated.
/// - `matches`: The remaining non-overlapping isomorphic subgraph pairs.
/// - `fragments`: TODO
/// - `state_index`: The assembly index of this assembly state.
/// - `best_index`: The smallest assembly index for all assembly states so far.
/// - `largest_remove`: The size of the largest match removed so far.
/// - `bounds`: The list of bounding strategies to apply.
/// - `states_searched`: The number of assembly states searched so far.
#[allow(clippy::too_many_arguments)]
fn recurse_index_search_parallel(
    mol: &Molecule,
    matches: &[(BitSet, BitSet)],
    fragments: &[BitSet],
    state_index: usize,
    best_index: AtomicUsize,
    largest_remove: usize,
<<<<<<< HEAD
=======
    best: Arc<AtomicUsize>,
>>>>>>> 872a92c4
    bounds: &[Bound],
    states_searched: Arc<AtomicUsize>,
) -> usize {
    // Keep track of the best assembly index found in any of this assembly
    // state's children.
    let best_child_index = AtomicUsize::from(state_index);

<<<<<<< HEAD
    // Count this assembly state as searched.
    states_searched.fetch_add(1, Relaxed);

    // Check if any bounds apply; if so, halt this search branch.
    if bound_exceeded(
        mol,
        fragments,
        state_index,
        best_index.load(Relaxed),
        largest_remove,
        bounds,
    ) {
        return state_index;
=======
    // Branch and Bound
    let local_best = best.load(Relaxed);
    for bound_type in bounds {
        let exceeds = match bound_type {
            Bound::Log => ix - log_bound(fragments) >= local_best,
            Bound::IntChain => ix - addition_bound(fragments, largest_remove) >= local_best,
            Bound::VecChainSimple => ix - vec_bound_simple(fragments, largest_remove, mol) >= local_best,
            Bound::VecChainSmallFrags => {
                ix - vec_bound_small_frags(fragments, largest_remove, mol) >= local_best
            }
        };
        if exceeds {
            return ix;
        }
>>>>>>> 872a92c4
    }

    // Search for duplicatable fragment
    matches.par_iter().enumerate().for_each(|(i, (h1, h2))| {
        let mut fractures = fragments.to_owned();
        let f1 = fragments.iter().enumerate().find(|(_, c)| h1.is_subset(c));
        let f2 = fragments.iter().enumerate().find(|(_, c)| h2.is_subset(c));

        let largest_remove = h1.len();

        let (Some((i1, f1)), Some((i2, f2))) = (f1, f2) else {
            return;
        };

        // All of these clones are on bitsets and cheap enough
        if i1 == i2 {
            let mut union = h1.clone();
            union.union_with(h2);
            let mut difference = f1.clone();
            difference.difference_with(&union);
            let c = connected_components_under_edges(mol.graph(), &difference);
            fractures.extend(c);
            fractures.swap_remove(i1);
        } else {
            let mut f1r = f1.clone();
            f1r.difference_with(h1);
            let mut f2r = f2.clone();
            f2r.difference_with(h2);

            let c1 = connected_components_under_edges(mol.graph(), &f1r);
            let c2 = connected_components_under_edges(mol.graph(), &f2r);

            fractures.extend(c1);
            fractures.extend(c2);

            fractures.swap_remove(i1.max(i2));
            fractures.swap_remove(i1.min(i2));
        }

        fractures.retain(|i| i.len() > 1);
        fractures.push(h1.clone());

        let output = recurse_index_search_parallel(
            mol,
            &matches[i + 1..],
            &fractures,
            state_index - h1.len() + 1,
            best_index.load(Relaxed).into(),
            largest_remove,
<<<<<<< HEAD
=======
            best.clone(),
>>>>>>> 872a92c4
            bounds,
            states_searched.clone(),
        );
        best_child_index.fetch_min(output, Relaxed);

        best_index.fetch_min(best_child_index.load(Relaxed), Relaxed);
    });

    best_child_index.load(Relaxed)
}

/// Computes a molecule's assembly index and related information using a top-
/// down recursive search, parameterized by the specified options.
///
/// See [`EnumerateMode`], [`CanonizeMode`], [`ParallelMode`], [`KernelMode`],
/// and [`Bound`] for details on how to customize the top-down algorithm.
///
/// Notably, bounds are applied in the order they appear in the `bounds` slice.
/// It is generally better to provide bounds that are quick to compute first.
///
/// The results returned are:
/// - `u32`: The molecule's assembly index.
/// - `u32`: The molecule's count of non-overlapping isomorphic subgraph pairs.
/// - `usize`: The total number of assembly states searched, where an assembly
///   state is a collection of fragments; note that some states may be searched
///   and thus counted by this value multiple times.
///
/// # Example
/// ```
/// # use std::{fs, path::PathBuf};
/// use assembly_theory::{
///     assembly::{index_search, ParallelMode},
///     bounds::Bound,
///     canonize::CanonizeMode,
///     enumerate::EnumerateMode,
///     kernels::KernelMode,
///     loader::parse_molfile_str,
/// };
/// # fn main() -> Result<(), std::io::Error> {
/// // Load a molecule from a .mol file.
/// let path = PathBuf::from(format!("./data/checks/anthracene.mol"));
/// let molfile = fs::read_to_string(path)?;
/// let anthracene = parse_molfile_str(&molfile).expect("Parsing failure.");
///
/// // Compute the molecule's assembly index without parallelism,
/// // kernelization, bounds, or memoization.
/// let (slow_index, _, _) = index_search(
///     &anthracene,
///     EnumerateMode::GrowErode,
///     CanonizeMode::Nauty,
///     ParallelMode::None,
///     KernelMode::None,
///     &[],
///     false);
///
/// // Compute the molecule's assembly index with parallelism and some bounds.
/// let (fast_index, _, _) = index_search(
///     &anthracene,
///     EnumerateMode::GrowErode,
///     CanonizeMode::Nauty,
///     ParallelMode::Always,
///     KernelMode::None,
///     &[Bound::Log, Bound::Int],
///     false);
///
/// assert_eq!(slow_index, 6);
/// assert_eq!(fast_index, 6);
/// # Ok(())
/// # }
/// ```
pub fn index_search(
    mol: &Molecule,
    enumerate_mode: EnumerateMode,
    canonize_mode: CanonizeMode,
    parallel_mode: ParallelMode,
    kernel_mode: KernelMode,
    bounds: &[Bound],
    memoize: bool,
) -> (u32, u32, usize) {
    // Catch not-yet-implemented modes.
    if parallel_mode == ParallelMode::DepthOne {
        panic!("The chosen --parallel mode is not implemented yet!")
    }
    if kernel_mode != KernelMode::None {
        panic!("The chosen --kernel mode is not implemented yet!")
    }
    if memoize {
        panic!("--memoize is not implemented yet!")
    }

    // Enumerate and sort array of non-overlapping, isomorphic subgraph pairs.
    let mut matches = matches(mol, enumerate_mode, canonize_mode).collect::<Vec<_>>();
    matches.sort_by(|e1, e2| e2.0.len().cmp(&e1.0.len()));

<<<<<<< HEAD
    // Initialize fragments as all individual edges.
    let mut init = BitSet::new();
    init.extend(mol.graph().edge_indices().map(|ix| ix.index()));

=======
    let edge_count = mol.graph().edge_count();

    let (index, total_search) = if matches.len() > PARALLEL_MATCH_SIZE_THRESHOLD {
        let total_search = Arc::new(AtomicUsize::from(0));
        let best = Arc::new(AtomicUsize::from(edge_count - 1));
        let index = parallel_recurse_index_search(
            mol,
            &matches,
            &[init],
            edge_count - 1,
            edge_count,
            best,
            bounds,
            total_search.clone(),
        );
        let total_search = total_search.load(Relaxed);
        (index as u32, total_search)
    } else {
        let mut total_search = 0;
        let index = recurse_index_search(
            mol,
            &matches,
            &[init],
            edge_count - 1,
            edge_count,
            edge_count - 1,
            bounds,
            &mut total_search,
        );
        (index as u32, total_search)
    };

    (index, matches.len() as u32, total_search)
}

/// Like [`index_search`], but no parallelism is used.
///
/// # Example
/// ```
/// # use std::fs;
/// # use std::path::PathBuf;
/// # use assembly_theory::*;
/// use assembly_theory::assembly::{Bound, serial_index_search};
/// # fn main() -> Result<(), std::io::Error> {
/// # let path = PathBuf::from(format!("./data/checks/benzene.mol"));
/// // Read a molecule data file
/// let molfile = fs::read_to_string(path).expect("Cannot read input file.");
/// let benzene = loader::parse_molfile_str(&molfile).expect("Cannot parse molfile.");
///
/// // Compute assembly index of benzene naively, with no bounds.
/// let (slow_index, _, _) = serial_index_search(&benzene, &[]);
///
/// // Compute assembly index of benzene with the log and integer chain bounds
/// let (fast_index, _, _) = serial_index_search(&benzene, &[Bound::Log, Bound::IntChain]);
///
/// assert_eq!(slow_index, 3);
/// assert_eq!(fast_index, 3);
/// # Ok(())
/// # }
/// ```
pub fn serial_index_search(mol: &Molecule, bounds: &[Bound]) -> (u32, u32, usize) {
    let mut init = BitSet::new();
    init.extend(mol.graph().edge_indices().map(|ix| ix.index()));

    // Create and sort matches array
    let mut matches: Vec<(BitSet, BitSet)> = mol.matches_by_iterative_expansion().collect();
    matches.sort_by(|e1, e2| e2.0.len().cmp(&e1.0.len()));

>>>>>>> 872a92c4
    let edge_count = mol.graph().edge_count();

    // Use parallelism if specified by the parallel_mode and if the molecule's
    // number of non-overlapping, isomorphic subgraph pairs is large enough;
    // otherwise, run serially.
    let (index, states_searched) =
        if matches.len() > PARALLEL_MATCH_SIZE_THRESHOLD && parallel_mode == ParallelMode::Always {
            let states_searched = Arc::new(AtomicUsize::from(0));
            let index = recurse_index_search_parallel(
                mol,
                &matches,
                &[init],
                edge_count - 1,
                (edge_count - 1).into(),
                edge_count,
                bounds,
                states_searched.clone(),
            );
            let states_searched = states_searched.load(Relaxed);
            (index as u32, states_searched)
        } else {
            let mut states_searched = 0;
            let index = recurse_index_search_serial(
                mol,
                &matches,
                &[init],
                edge_count - 1,
                edge_count - 1,
                edge_count,
                bounds,
                &mut states_searched,
            );
            (index as u32, states_searched)
        };

    (index, matches.len() as u32, states_searched)
}

/// Computes a molecule's assembly index using an efficient default strategy.
///
/// # Example
/// ```
/// # use std::{fs, path::PathBuf};
/// use assembly_theory::assembly::index;
/// use assembly_theory::loader::parse_molfile_str;
///
/// # fn main() -> Result<(), std::io::Error> {
/// // Load a molecule from a .mol file.
/// let path = PathBuf::from(format!("./data/checks/anthracene.mol"));
/// let molfile = fs::read_to_string(path)?;
/// let anthracene = parse_molfile_str(&molfile).expect("Parsing failure.");
///
/// // Compute the molecule's assembly index.
/// assert_eq!(index(&anthracene), 6);
/// # Ok(())
/// # }
/// ```
pub fn index(mol: &Molecule) -> u32 {
    index_search(
        mol,
        EnumerateMode::GrowErode,
        CanonizeMode::Nauty,
        ParallelMode::Always,
        KernelMode::None,
        &[Bound::Int, Bound::VecSimple, Bound::VecSmallFrags],
        false,
    )
    .0
}<|MERGE_RESOLUTION|>--- conflicted
+++ resolved
@@ -219,12 +219,8 @@
     matches: &[(BitSet, BitSet)],
     fragments: &[BitSet],
     state_index: usize,
-    best_index: AtomicUsize,
+    best_index: Arc<AtomicUsize>,
     largest_remove: usize,
-<<<<<<< HEAD
-=======
-    best: Arc<AtomicUsize>,
->>>>>>> 872a92c4
     bounds: &[Bound],
     states_searched: Arc<AtomicUsize>,
 ) -> usize {
@@ -232,7 +228,6 @@
     // state's children.
     let best_child_index = AtomicUsize::from(state_index);
 
-<<<<<<< HEAD
     // Count this assembly state as searched.
     states_searched.fetch_add(1, Relaxed);
 
@@ -246,22 +241,6 @@
         bounds,
     ) {
         return state_index;
-=======
-    // Branch and Bound
-    let local_best = best.load(Relaxed);
-    for bound_type in bounds {
-        let exceeds = match bound_type {
-            Bound::Log => ix - log_bound(fragments) >= local_best,
-            Bound::IntChain => ix - addition_bound(fragments, largest_remove) >= local_best,
-            Bound::VecChainSimple => ix - vec_bound_simple(fragments, largest_remove, mol) >= local_best,
-            Bound::VecChainSmallFrags => {
-                ix - vec_bound_small_frags(fragments, largest_remove, mol) >= local_best
-            }
-        };
-        if exceeds {
-            return ix;
-        }
->>>>>>> 872a92c4
     }
 
     // Search for duplicatable fragment
@@ -309,12 +288,8 @@
             &matches[i + 1..],
             &fractures,
             state_index - h1.len() + 1,
-            best_index.load(Relaxed).into(),
+            best_index.clone(),
             largest_remove,
-<<<<<<< HEAD
-=======
-            best.clone(),
->>>>>>> 872a92c4
             bounds,
             states_searched.clone(),
         );
@@ -409,81 +384,10 @@
     let mut matches = matches(mol, enumerate_mode, canonize_mode).collect::<Vec<_>>();
     matches.sort_by(|e1, e2| e2.0.len().cmp(&e1.0.len()));
 
-<<<<<<< HEAD
     // Initialize fragments as all individual edges.
     let mut init = BitSet::new();
     init.extend(mol.graph().edge_indices().map(|ix| ix.index()));
 
-=======
-    let edge_count = mol.graph().edge_count();
-
-    let (index, total_search) = if matches.len() > PARALLEL_MATCH_SIZE_THRESHOLD {
-        let total_search = Arc::new(AtomicUsize::from(0));
-        let best = Arc::new(AtomicUsize::from(edge_count - 1));
-        let index = parallel_recurse_index_search(
-            mol,
-            &matches,
-            &[init],
-            edge_count - 1,
-            edge_count,
-            best,
-            bounds,
-            total_search.clone(),
-        );
-        let total_search = total_search.load(Relaxed);
-        (index as u32, total_search)
-    } else {
-        let mut total_search = 0;
-        let index = recurse_index_search(
-            mol,
-            &matches,
-            &[init],
-            edge_count - 1,
-            edge_count,
-            edge_count - 1,
-            bounds,
-            &mut total_search,
-        );
-        (index as u32, total_search)
-    };
-
-    (index, matches.len() as u32, total_search)
-}
-
-/// Like [`index_search`], but no parallelism is used.
-///
-/// # Example
-/// ```
-/// # use std::fs;
-/// # use std::path::PathBuf;
-/// # use assembly_theory::*;
-/// use assembly_theory::assembly::{Bound, serial_index_search};
-/// # fn main() -> Result<(), std::io::Error> {
-/// # let path = PathBuf::from(format!("./data/checks/benzene.mol"));
-/// // Read a molecule data file
-/// let molfile = fs::read_to_string(path).expect("Cannot read input file.");
-/// let benzene = loader::parse_molfile_str(&molfile).expect("Cannot parse molfile.");
-///
-/// // Compute assembly index of benzene naively, with no bounds.
-/// let (slow_index, _, _) = serial_index_search(&benzene, &[]);
-///
-/// // Compute assembly index of benzene with the log and integer chain bounds
-/// let (fast_index, _, _) = serial_index_search(&benzene, &[Bound::Log, Bound::IntChain]);
-///
-/// assert_eq!(slow_index, 3);
-/// assert_eq!(fast_index, 3);
-/// # Ok(())
-/// # }
-/// ```
-pub fn serial_index_search(mol: &Molecule, bounds: &[Bound]) -> (u32, u32, usize) {
-    let mut init = BitSet::new();
-    init.extend(mol.graph().edge_indices().map(|ix| ix.index()));
-
-    // Create and sort matches array
-    let mut matches: Vec<(BitSet, BitSet)> = mol.matches_by_iterative_expansion().collect();
-    matches.sort_by(|e1, e2| e2.0.len().cmp(&e1.0.len()));
-
->>>>>>> 872a92c4
     let edge_count = mol.graph().edge_count();
 
     // Use parallelism if specified by the parallel_mode and if the molecule's
@@ -492,12 +396,13 @@
     let (index, states_searched) =
         if matches.len() > PARALLEL_MATCH_SIZE_THRESHOLD && parallel_mode == ParallelMode::Always {
             let states_searched = Arc::new(AtomicUsize::from(0));
+            let best_index = Arc::new(AtomicUsize::from(edge_count - 1));
             let index = recurse_index_search_parallel(
                 mol,
                 &matches,
                 &[init],
                 edge_count - 1,
-                (edge_count - 1).into(),
+                best_index,
                 edge_count,
                 bounds,
                 states_searched.clone(),
