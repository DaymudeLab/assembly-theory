//! Compute assembly indices of molecules.
//!
//! # Example
//! ```
//! # use std::{fs, path::PathBuf};
//! use assembly_theory::assembly::index;
//! use assembly_theory::loader::parse_molfile_str;
//!
//! # fn main() -> Result<(), std::io::Error> {
//! // Load a molecule from a .mol file.
//! let path = PathBuf::from(format!("./data/checks/anthracene.mol"));
//! let molfile = fs::read_to_string(path)?;
//! let anthracene = parse_molfile_str(&molfile).expect("Parsing failure.");
//!
//! // Compute the molecule's assembly index.
//! assert_eq!(index(&anthracene), 6);
//! # Ok(())
//! # }
//! ```

use std::{
    collections::HashMap, 
    sync::{
        atomic::{AtomicUsize, Ordering::Relaxed},
        Arc,
    }
};

use bit_set::BitSet;
use clap::ValueEnum;
use rayon::iter::{IndexedParallelIterator, IntoParallelRefIterator, ParallelIterator};
use::dashmap::DashMap;

use crate::{
    bounds::{bound_exceeded, Bound},
    canonize::{canonize, CanonizeMode, Labeling},
    enumerate::{enumerate_subgraphs, EnumerateMode},
    kernels::KernelMode,
    molecule::Molecule,
    utils::connected_components_under_edges,
    memoize::{Cache, CacheMode},
};

/// Parallelization strategy for the recursive search phase.
#[derive(Debug, Copy, Clone, PartialEq, Eq, PartialOrd, Ord, ValueEnum)]
pub enum ParallelMode {
    /// No parallelism.
    None,
    /// Create a task pool from the recursion's first level only.
    DepthOne,
    /// Spawn a new thread at every recursive call.
    Always,
}

/// Compute assembly depth; see
/// [Pagel et al. (2024)](https://arxiv.org/abs/2409.05993).
///
/// Note: This function is currently very (unusably) slow. It primarily exists
/// in this crate as a proof of concept.
///
/// # Example
/// ```
/// # use std::{fs, path::PathBuf};
/// use assembly_theory::assembly::depth;
/// use assembly_theory::loader::parse_molfile_str;
///
/// # fn main() -> Result<(), std::io::Error> {
/// // Load a molecule from a .mol file.
/// let path = PathBuf::from(format!("./data/checks/benzene.mol"));
/// let molfile = fs::read_to_string(path)?;
/// let benzene = parse_molfile_str(&molfile).expect("Parsing failure.");
///
/// // Compute the molecule's assembly depth.
/// assert_eq!(depth(&benzene), 3);
/// # Ok(())
/// # }
/// ```
pub fn depth(mol: &Molecule) -> u32 {
    let mut ix = u32::MAX;
    for (left, right) in mol.partitions().unwrap() {
        let l = if left.is_basic_unit() {
            0
        } else {
            depth(&left)
        };

        let r = if right.is_basic_unit() {
            0
        } else {
            depth(&right)
        };

        ix = ix.min(l.max(r) + 1)
    }
    ix
}

/// Helper function for [`index_search`]; only public for benchmarking.
///
/// Return (1) a map of the given molecule's connected, non-induced subgraphs
/// with at most |E|/2 edges to their canonical labels and (2) all pairs of
/// non-overlapping, isomorphic subgraphs in the molecule, sorted to guarantee
/// deterministic iteration.
pub fn labels_matches(
    mol: &Molecule,
    enumerate_mode: EnumerateMode,
    canonize_mode: CanonizeMode,
) -> (DashMap<BitSet, Labeling>, Vec<(BitSet, BitSet)>) {
    // Enumerate all connected, non-induced subgraphs with at most |E|/2 edges
    // and bin them into isomorphism classes using canonization. Store these
    // subgraphs' canonical labels for later use in memoization (this way, we
    // only have to compute them once).
    let mut isomorphism_classes = HashMap::<Labeling, Vec<BitSet>>::new();
    let subgraph_labels = DashMap::<BitSet, Labeling>::new();
    for subgraph in enumerate_subgraphs(mol, enumerate_mode) {
        let label = canonize(mol, &subgraph, canonize_mode);
        isomorphism_classes
            .entry(label.clone())
            .and_modify(|bucket| bucket.push(subgraph.clone()))
            .or_insert(vec![subgraph.clone()]);
        /*if memoize == CacheMode::SavingsCanon {
            subgraph_labels.insert(subgraph, label);
        }*/
    }

    // In each isomorphism class, collect non-overlapping pairs of subgraphs.
    let mut matches = Vec::new();
    for bucket in isomorphism_classes.values() {
        for (i, first) in bucket.iter().enumerate() {
            for second in &bucket[i..] {
                if first.is_disjoint(second) {
                    if first > second {
                        matches.push((first.clone(), second.clone()));
                    } else {
                        matches.push((second.clone(), first.clone()));
                    }
                }
            }
        }
    }

    // Sort pairs in a deterministic order and return.
    matches.sort_by(|e1, e2| {
        let ord = [
            e2.0.len().cmp(&e1.0.len()), // Decreasing subgraph size.
            e1.0.cmp(&e2.0),             // First subgraph lexicographical.
            e1.1.cmp(&e2.1),             // Second subgraph lexicographical.
        ];
        let mut i = 0;
        while ord[i] == std::cmp::Ordering::Equal {
            i += 1;
        }
        ord[i]
    });

    (subgraph_labels, matches)
}

/// Determine the fragments produced from the given assembly state by removing
/// the given pair of non-overlapping, isomorphic subgraphs and then adding one
/// back; return `None` if not possible.
fn fragments(mol: &Molecule, state: &[BitSet], h1: &BitSet, h2: &BitSet) -> Option<Vec<BitSet>> {
    // Attempt to find fragments f1 and f2 containing h1 and h2, respectively;
    // if either do not exist, exit without further fragmentation.
    let f1 = state.iter().enumerate().find(|(_, c)| h1.is_subset(c));
    let f2 = state.iter().enumerate().find(|(_, c)| h2.is_subset(c));
    let (Some((i1, f1)), Some((i2, f2))) = (f1, f2) else {
        return None;
    };

    let mut fragments = state.to_owned();

    // If the same fragment f1 (== f2) contains both h1 and h2, replace this
    // one fragment f1 with all connected components comprising f1 - (h1 U h2).
    // Otherwise, replace fragments f1 and f2 with all connected components
    // comprising f1 - h1 and f2 - h2, respectively.
    if i1 == i2 {
        let mut union = h1.clone();
        union.union_with(h2);
        let mut difference = f1.clone();
        difference.difference_with(&union);
        let c = connected_components_under_edges(mol.graph(), &difference);
        fragments.extend(c);
        fragments.swap_remove(i1);
    } else {
        let mut diff1 = f1.clone();
        diff1.difference_with(h1);
        let c1 = connected_components_under_edges(mol.graph(), &diff1);
        fragments.extend(c1);

        let mut diff2 = f2.clone();
        diff2.difference_with(h2);
        let c2 = connected_components_under_edges(mol.graph(), &diff2);
        fragments.extend(c2);

        fragments.swap_remove(i1.max(i2));
        fragments.swap_remove(i1.min(i2));
    }

    // Drop any singleton fragments, add h1 as a fragment, and return.
    fragments.retain(|i| i.len() > 1);
    fragments.push(h1.clone());
    Some(fragments)
}

/// Recursive helper for [`index_search`], only public for benchmarking.
///
/// Inputs:
/// - `mol`: The molecule whose assembly index is being calculated.
/// - `matches`: The remaining non-overlapping isomorphic subgraph pairs.
/// - `state`: The current assembly state, i.e., a list of fragments.
/// - `state_index`: The assembly index of this assembly state.
/// - `best_index`: The smallest assembly index for all assembly states so far.
/// - `largest_remove`: An upper bound on the size of fragments that can be
///   removed from this or any descendant assembly state.
/// - `bounds`: The list of bounding strategies to apply.
/// - `parallel_mode`: The parallelism mode for this state's match iteration.
///
/// Returns, from this assembly state and any of its descendents:
/// - `usize`: The best assembly index found.
/// - `usize`: The number of assembly states searched.
#[allow(clippy::too_many_arguments)]
pub fn recurse_index_search(
    mol: &Molecule,
    matches: &[(BitSet, BitSet)],
<<<<<<< HEAD
    removal_order: Vec<usize>,
    fragments: &[BitSet],
    state_index: usize,
    mut best_index: usize,
    largest_remove: usize,
    bounds: &[Bound],
    cache: &mut Cache,
) -> (usize, usize) {
    // If any bounds are exceeded, halt this search branch.
    if bound_exceeded(
        mol,
        fragments,
        state_index,
        best_index,
        largest_remove,
        bounds,
    ) {
        return (state_index, 1);
    }

    if let Some(res) = cache.get(mol, fragments, state_index, &removal_order) {
        return (res, 1);
    }

    // Keep track of the best assembly index found in any of this assembly
    // state's children and the number of states searched, including this one.
    let mut best_child_index = state_index;
    let mut states_searched = 1;

    // For every pair of duplicatable subgraphs compatible with the current set
    // of fragments, recurse using the fragments obtained by removing this pair
    // and adding one subgraph back.
    for (i, (h1, h2)) in matches.iter().enumerate() {
        if let Some(fractures) = fractures(mol, fragments, h1, h2) {
            // Recurse using the remaining matches and updated fragments.
            let (child_index, child_states_searched) = recurse_index_search_serial(
                mol,
                &matches[i + 1..],
                {let mut clone = removal_order.clone(); clone.push(i); clone},
                &fractures,
                state_index - h1.len() + 1,
                best_index,
                h1.len(),
                bounds,
                cache,
            );

            // Update the best assembly indices (across children states and
            // the entire search) and the number of descendant states searched.
            best_child_index = best_child_index.min(child_index);
            best_index = best_index.min(best_child_index);
            states_searched += child_states_searched;
        }
    }

    cache.insert(fragments, state_index, &removal_order);

    (best_child_index, states_searched)
}

/// Recursive helper for the depth-one parallel version of index_search.
///
/// Inputs:
/// - `mol`: The molecule whose assembly index is being calculated.
/// - `matches`: The remaining non-overlapping isomorphic subgraph pairs.
/// - `fragments`: TODO
/// - `state_index`: The assembly index of this assembly state.
/// - `bounds`: The list of bounding strategies to apply.
///
/// Returns, from this assembly state and any of its descendents:
/// - `usize`: The best assembly index found.
/// - `usize`: The number of assembly states searched.
#[allow(clippy::too_many_arguments)]
fn recurse_index_search_depthone(
    mol: &Molecule,
    matches: &[(BitSet, BitSet)],
    removal_order: Vec<usize>,
    fragments: &[BitSet],
    state_index: usize,
    best_index: Arc<AtomicUsize>,
    bounds: &[Bound],
    cache: &mut Cache,
) -> (usize, usize) {
    // Keep track of the number of states searched, including this one.
    let states_searched = Arc::new(AtomicUsize::from(1));

    // For every pair of duplicatable subgraphs compatible with the current set
    // of fragments, recurse using the fragments obtained by removing this pair
    // and adding one subgraph back.
    matches.par_iter().enumerate().for_each(|(i, (h1, h2))| {
        if let Some(fractures) = fractures(mol, fragments, h1, h2) {
            // Recurse using the remaining matches and updated fragments.
            let (child_index, child_states_searched) = recurse_index_search_depthone_helper(
                mol,
                &matches[i + 1..],
                {let mut clone = removal_order.clone(); clone.push(i); clone},
                &fractures,
                state_index - h1.len() + 1,
                best_index.clone(),
                h1.len(),
                bounds,
                &mut cache.clone(),
            );

            // Update the best assembly indices (across children states and
            // the entire search) and the number of descendant states searched.
            best_index.fetch_min(child_index, Relaxed);
            states_searched.fetch_add(child_states_searched, Relaxed);
        }
    });

    (best_index.load(Relaxed), states_searched.load(Relaxed))
}

/// Recursive helper for the depth-one parallel version of index_search.
///
/// Inputs:
/// - `mol`: The molecule whose assembly index is being calculated.
/// - `matches`: The remaining non-overlapping isomorphic subgraph pairs.
/// - `fragments`: TODO
/// - `state_index`: The assembly index of this assembly state.
/// - `best_index`: The smallest assembly index for all assembly states so far.
/// - `largest_remove`: An upper bound on the size of fragments that can be
///   removed from this or any descendant state.
/// - `bounds`: The list of bounding strategies to apply.
///
/// Returns, from this assembly state and any of its descendents:
/// - `usize`: The best assembly index found.
/// - `usize`: The number of assembly states searched.
#[allow(clippy::too_many_arguments)]
fn recurse_index_search_depthone_helper(
    mol: &Molecule,
    matches: &[(BitSet, BitSet)],
    removal_order: Vec<usize>,
    fragments: &[BitSet],
    state_index: usize,
    best_index: Arc<AtomicUsize>,
    largest_remove: usize,
    bounds: &[Bound],
    cache: &mut Cache,
) -> (usize, usize) {
    // If any bounds are exceeded, halt this search branch.
    if bound_exceeded(
        mol,
        fragments,
        state_index,
        best_index.load(Relaxed),
        largest_remove,
        bounds,
    ) {
        return (state_index, 1);
    }

    if let Some(res) = cache.get(mol, fragments, state_index, &removal_order) {
        return (res, 1);
    }

    // Keep track of the best assembly index found in any of this assembly
    // state's children and the number of states searched, including this one.
    let mut best_child_index = state_index;
    let mut states_searched = 1;

    // For every pair of duplicatable subgraphs compatible with the current set
    // of fragments, recurse using the fragments obtained by removing this pair
    // and adding one subgraph back.
    for (i, (h1, h2)) in matches.iter().enumerate() {
        if let Some(fractures) = fractures(mol, fragments, h1, h2) {
            // Recurse using the remaining matches and updated fragments.
            let (child_index, child_states_searched) = recurse_index_search_depthone_helper(
                mol,
                &matches[i + 1..],
                {let mut clone = removal_order.clone(); clone.push(i); clone},
                &fractures,
                state_index - h1.len() + 1,
                best_index.clone(),
                h1.len(),
                bounds,
                &mut cache.clone(),
            );

            // Update the best assembly indices (across children states and
            // the entire search) and the number of descendant states searched.
            best_child_index = best_child_index.min(child_index);
            best_index.fetch_min(best_child_index, Relaxed);
            states_searched += child_states_searched;
        }
    }

    cache.insert(fragments, state_index, &removal_order);

    (best_child_index, states_searched)
}

/// Recursive helper for the parallel version of index_search.
///
/// Inputs:
/// - `mol`: The molecule whose assembly index is being calculated.
/// - `matches`: The remaining non-overlapping isomorphic subgraph pairs.
/// - `fragments`: TODO
/// - `state_index`: The assembly index of this assembly state.
/// - `best_index`: The smallest assembly index for all assembly states so far.
/// - `largest_remove`: An upper bound on the size of fragments that can be
///   removed from this or any descendant state.
/// - `bounds`: The list of bounding strategies to apply.
///
/// Returns, from this assembly state and any of its descendents:
/// - `usize`: The best assembly index found.
#[allow(clippy::too_many_arguments)]
fn recurse_index_search_parallel(
    mol: &Molecule,
    matches: &[(BitSet, BitSet)],
    removal_order: Vec<usize>,
    fragments: &[BitSet],
=======
    state: &[BitSet],
>>>>>>> 574d272e
    state_index: usize,
    best_index: Arc<AtomicUsize>,
    largest_remove: usize,
    bounds: &[Bound],
<<<<<<< HEAD
    cache: &mut Cache,
=======
    parallel_mode: ParallelMode,
>>>>>>> 574d272e
) -> (usize, usize) {
    // If any bounds would prune this assembly state, halt.
    if bound_exceeded(
        mol,
        state,
        state_index,
        best_index.load(Relaxed),
        largest_remove,
        bounds,
    ) {
        return (state_index, 1);
    }

    if let Some(res) = cache.get(mol, fragments, state_index, &removal_order) {
        return (res, 1);
    }

    // Keep track of the best assembly index found in any of this assembly
    // state's children and the number of states searched, including this one.
    let best_child_index = AtomicUsize::from(state_index);
    let states_searched = AtomicUsize::from(1);

    // Define a closure that handles recursing to a new assembly state based on
    // the given (enumerated) pair of non-overlapping isomorphic subgraphs.
    let recurse_on_match = |i: usize, h1: &BitSet, h2: &BitSet| {
        if let Some(fragments) = fragments(mol, state, h1, h2) {
            // If using depth-one parallelism, all descendant states should be
            // computed serially.
            let new_parallel = if parallel_mode == ParallelMode::DepthOne {
                ParallelMode::None
            } else {
                parallel_mode
            };

            // Recurse using the remaining matches and updated fragments.
            let (child_index, child_states_searched) = recurse_index_search(
                mol,
                &matches[i + 1..],
<<<<<<< HEAD
                {let mut clone = removal_order.clone(); clone.push(i); clone},
                &fractures,
=======
                &fragments,
>>>>>>> 574d272e
                state_index - h1.len() + 1,
                best_index.clone(),
                h1.len(),
                bounds,
<<<<<<< HEAD
                &mut cache.clone(),
=======
                new_parallel,
>>>>>>> 574d272e
            );

            // Update the best assembly indices (across children states and
            // the entire search) and the number of descendant states searched.
            best_child_index.fetch_min(child_index, Relaxed);
            best_index.fetch_min(best_child_index.load(Relaxed), Relaxed);
            states_searched.fetch_add(child_states_searched, Relaxed);
        }
    };

    // Use the iterator type corresponding to the specified parallelism mode.
    if parallel_mode == ParallelMode::None {
        matches
            .iter()
            .enumerate()
            .for_each(|(i, (h1, h2))| recurse_on_match(i, h1, h2));
    } else {
        matches
            .par_iter()
            .enumerate()
            .for_each(|(i, (h1, h2))| recurse_on_match(i, h1, h2));
    }

    cache.insert(fragments, state_index, &removal_order);

    (
        best_child_index.load(Relaxed),
        states_searched.load(Relaxed),
    )
}

/// Compute a molecule's assembly index and related information using a
/// top-down recursive algorithm, parameterized by the specified options.
///
/// See [`EnumerateMode`], [`CanonizeMode`], [`ParallelMode`], [`KernelMode`],
/// and [`Bound`] for details on how to customize the algorithm. Notably,
/// bounds are applied in the order they appear in the `bounds` slice. It is
/// generally better to provide bounds that are quick to compute first.
///
/// The results returned are:
/// - The molecule's `u32` assembly index.
/// - The molecule's `u32` number of non-overlapping isomorphic subgraph pairs.
/// - The `usize` total number of assembly states searched, where an assembly
///   state is a collection of fragments. Note that, depending on the algorithm
///   parameters used, some states may be searched/counted multiple times.
///
/// # Example
/// ```
/// # use std::{fs, path::PathBuf};
/// use assembly_theory::{
///     assembly::{index_search, ParallelMode},
///     bounds::Bound,
///     canonize::CanonizeMode,
///     enumerate::EnumerateMode,
///     kernels::KernelMode,
///     loader::parse_molfile_str,
/// };
///
/// # fn main() -> Result<(), std::io::Error> {
/// // Load a molecule from a .mol file.
/// let path = PathBuf::from(format!("./data/checks/anthracene.mol"));
/// let molfile = fs::read_to_string(path)?;
/// let anthracene = parse_molfile_str(&molfile).expect("Parsing failure.");
///
/// // Compute the molecule's assembly index without parallelism,
/// // kernelization, bounds, or memoization.
/// let (slow_index, _, _) = index_search(
///     &anthracene,
///     EnumerateMode::GrowErode,
///     CanonizeMode::TreeNauty,
///     ParallelMode::None,
///     KernelMode::None,
///     &[],
///     false);
///
/// // Compute the molecule's assembly index with parallelism and some bounds.
/// let (fast_index, _, _) = index_search(
///     &anthracene,
///     EnumerateMode::GrowErode,
///     CanonizeMode::TreeNauty,
///     ParallelMode::DepthOne,
///     KernelMode::None,
///     &[Bound::Log, Bound::Int],
///     false);
///
/// assert_eq!(slow_index, 6);
/// assert_eq!(fast_index, 6);
/// # Ok(())
/// # }
/// ```
pub fn index_search(
    mol: &Molecule,
    enumerate_mode: EnumerateMode,
    canonize_mode: CanonizeMode,
    parallel_mode: ParallelMode,
    kernel_mode: KernelMode,
    bounds: &[Bound],
    memoize: CacheMode,
) -> (u32, u32, usize) {
    // Catch not-yet-implemented modes.
    if kernel_mode != KernelMode::None {
        panic!("The chosen --kernel mode is not implemented yet!")
    }

    // Enumerate non-overlapping isomorphic subgraph pairs.
    let (frags_to_labels, matches) = labels_matches(mol, enumerate_mode, canonize_mode);

    // Create cache for dynamic programming
    let mut cache = Cache::new(memoize, frags_to_labels);

    // Initialize the first fragment as the entire graph.
    let mut init = BitSet::new();
    init.extend(mol.graph().edge_indices().map(|ix| ix.index()));

    // Search for the shortest assembly pathway recursively.
<<<<<<< HEAD
    let (index, states_searched) = match parallel_mode {
        ParallelMode::None => {
            recurse_index_search_serial(
                mol,
                &matches,
                Vec::new(),
                &[init],
                edge_count - 1,
                edge_count - 1,
                edge_count,
                bounds,
                &mut cache,
            )
        },
        ParallelMode::DepthOne => {
            let best_index = Arc::new(AtomicUsize::from(edge_count - 1));

            recurse_index_search_depthone(
                mol,
                &matches,
                Vec::new(),
                &[init],
                edge_count - 1,
                best_index,
                bounds,
                &mut cache,
            )
        }
        ParallelMode::Always => {
            let best_index = Arc::new(AtomicUsize::from(edge_count - 1));

            recurse_index_search_parallel(
                mol,
                &matches,
                Vec::new(),
                &[init],
                edge_count - 1,
                best_index,
                edge_count,
                bounds,
                &mut cache,
            )
        }
    };
=======
    let edge_count = mol.graph().edge_count();
    let best_index = Arc::new(AtomicUsize::from(edge_count - 1));
    let (index, states_searched) = recurse_index_search(
        mol,
        &matches,
        &[init],
        edge_count - 1,
        best_index,
        edge_count,
        bounds,
        parallel_mode,
    );
>>>>>>> 574d272e

    (index as u32, matches.len() as u32, states_searched)
}

/// Compute a molecule's assembly index using an efficient default strategy.
///
/// # Example
/// ```
/// # use std::{fs, path::PathBuf};
/// use assembly_theory::assembly::index;
/// use assembly_theory::loader::parse_molfile_str;
///
/// # fn main() -> Result<(), std::io::Error> {
/// // Load a molecule from a .mol file.
/// let path = PathBuf::from(format!("./data/checks/anthracene.mol"));
/// let molfile = fs::read_to_string(path)?;
/// let anthracene = parse_molfile_str(&molfile).expect("Parsing failure.");
///
/// // Compute the molecule's assembly index.
/// assert_eq!(index(&anthracene), 6);
/// # Ok(())
/// # }
/// ```
pub fn index(mol: &Molecule) -> u32 {
    index_search(
        mol,
        EnumerateMode::GrowErode,
        CanonizeMode::TreeNauty,
        ParallelMode::DepthOne,
        KernelMode::None,
        &[Bound::Int, Bound::VecSimple, Bound::VecSmallFrags],
        CacheMode::IndexCanon,
    )
    .0
}<|MERGE_RESOLUTION|>--- conflicted
+++ resolved
@@ -223,232 +223,14 @@
 pub fn recurse_index_search(
     mol: &Molecule,
     matches: &[(BitSet, BitSet)],
-<<<<<<< HEAD
     removal_order: Vec<usize>,
-    fragments: &[BitSet],
-    state_index: usize,
-    mut best_index: usize,
-    largest_remove: usize,
-    bounds: &[Bound],
-    cache: &mut Cache,
-) -> (usize, usize) {
-    // If any bounds are exceeded, halt this search branch.
-    if bound_exceeded(
-        mol,
-        fragments,
-        state_index,
-        best_index,
-        largest_remove,
-        bounds,
-    ) {
-        return (state_index, 1);
-    }
-
-    if let Some(res) = cache.get(mol, fragments, state_index, &removal_order) {
-        return (res, 1);
-    }
-
-    // Keep track of the best assembly index found in any of this assembly
-    // state's children and the number of states searched, including this one.
-    let mut best_child_index = state_index;
-    let mut states_searched = 1;
-
-    // For every pair of duplicatable subgraphs compatible with the current set
-    // of fragments, recurse using the fragments obtained by removing this pair
-    // and adding one subgraph back.
-    for (i, (h1, h2)) in matches.iter().enumerate() {
-        if let Some(fractures) = fractures(mol, fragments, h1, h2) {
-            // Recurse using the remaining matches and updated fragments.
-            let (child_index, child_states_searched) = recurse_index_search_serial(
-                mol,
-                &matches[i + 1..],
-                {let mut clone = removal_order.clone(); clone.push(i); clone},
-                &fractures,
-                state_index - h1.len() + 1,
-                best_index,
-                h1.len(),
-                bounds,
-                cache,
-            );
-
-            // Update the best assembly indices (across children states and
-            // the entire search) and the number of descendant states searched.
-            best_child_index = best_child_index.min(child_index);
-            best_index = best_index.min(best_child_index);
-            states_searched += child_states_searched;
-        }
-    }
-
-    cache.insert(fragments, state_index, &removal_order);
-
-    (best_child_index, states_searched)
-}
-
-/// Recursive helper for the depth-one parallel version of index_search.
-///
-/// Inputs:
-/// - `mol`: The molecule whose assembly index is being calculated.
-/// - `matches`: The remaining non-overlapping isomorphic subgraph pairs.
-/// - `fragments`: TODO
-/// - `state_index`: The assembly index of this assembly state.
-/// - `bounds`: The list of bounding strategies to apply.
-///
-/// Returns, from this assembly state and any of its descendents:
-/// - `usize`: The best assembly index found.
-/// - `usize`: The number of assembly states searched.
-#[allow(clippy::too_many_arguments)]
-fn recurse_index_search_depthone(
-    mol: &Molecule,
-    matches: &[(BitSet, BitSet)],
-    removal_order: Vec<usize>,
-    fragments: &[BitSet],
-    state_index: usize,
-    best_index: Arc<AtomicUsize>,
-    bounds: &[Bound],
-    cache: &mut Cache,
-) -> (usize, usize) {
-    // Keep track of the number of states searched, including this one.
-    let states_searched = Arc::new(AtomicUsize::from(1));
-
-    // For every pair of duplicatable subgraphs compatible with the current set
-    // of fragments, recurse using the fragments obtained by removing this pair
-    // and adding one subgraph back.
-    matches.par_iter().enumerate().for_each(|(i, (h1, h2))| {
-        if let Some(fractures) = fractures(mol, fragments, h1, h2) {
-            // Recurse using the remaining matches and updated fragments.
-            let (child_index, child_states_searched) = recurse_index_search_depthone_helper(
-                mol,
-                &matches[i + 1..],
-                {let mut clone = removal_order.clone(); clone.push(i); clone},
-                &fractures,
-                state_index - h1.len() + 1,
-                best_index.clone(),
-                h1.len(),
-                bounds,
-                &mut cache.clone(),
-            );
-
-            // Update the best assembly indices (across children states and
-            // the entire search) and the number of descendant states searched.
-            best_index.fetch_min(child_index, Relaxed);
-            states_searched.fetch_add(child_states_searched, Relaxed);
-        }
-    });
-
-    (best_index.load(Relaxed), states_searched.load(Relaxed))
-}
-
-/// Recursive helper for the depth-one parallel version of index_search.
-///
-/// Inputs:
-/// - `mol`: The molecule whose assembly index is being calculated.
-/// - `matches`: The remaining non-overlapping isomorphic subgraph pairs.
-/// - `fragments`: TODO
-/// - `state_index`: The assembly index of this assembly state.
-/// - `best_index`: The smallest assembly index for all assembly states so far.
-/// - `largest_remove`: An upper bound on the size of fragments that can be
-///   removed from this or any descendant state.
-/// - `bounds`: The list of bounding strategies to apply.
-///
-/// Returns, from this assembly state and any of its descendents:
-/// - `usize`: The best assembly index found.
-/// - `usize`: The number of assembly states searched.
-#[allow(clippy::too_many_arguments)]
-fn recurse_index_search_depthone_helper(
-    mol: &Molecule,
-    matches: &[(BitSet, BitSet)],
-    removal_order: Vec<usize>,
-    fragments: &[BitSet],
+    state: &[BitSet],
     state_index: usize,
     best_index: Arc<AtomicUsize>,
     largest_remove: usize,
     bounds: &[Bound],
     cache: &mut Cache,
-) -> (usize, usize) {
-    // If any bounds are exceeded, halt this search branch.
-    if bound_exceeded(
-        mol,
-        fragments,
-        state_index,
-        best_index.load(Relaxed),
-        largest_remove,
-        bounds,
-    ) {
-        return (state_index, 1);
-    }
-
-    if let Some(res) = cache.get(mol, fragments, state_index, &removal_order) {
-        return (res, 1);
-    }
-
-    // Keep track of the best assembly index found in any of this assembly
-    // state's children and the number of states searched, including this one.
-    let mut best_child_index = state_index;
-    let mut states_searched = 1;
-
-    // For every pair of duplicatable subgraphs compatible with the current set
-    // of fragments, recurse using the fragments obtained by removing this pair
-    // and adding one subgraph back.
-    for (i, (h1, h2)) in matches.iter().enumerate() {
-        if let Some(fractures) = fractures(mol, fragments, h1, h2) {
-            // Recurse using the remaining matches and updated fragments.
-            let (child_index, child_states_searched) = recurse_index_search_depthone_helper(
-                mol,
-                &matches[i + 1..],
-                {let mut clone = removal_order.clone(); clone.push(i); clone},
-                &fractures,
-                state_index - h1.len() + 1,
-                best_index.clone(),
-                h1.len(),
-                bounds,
-                &mut cache.clone(),
-            );
-
-            // Update the best assembly indices (across children states and
-            // the entire search) and the number of descendant states searched.
-            best_child_index = best_child_index.min(child_index);
-            best_index.fetch_min(best_child_index, Relaxed);
-            states_searched += child_states_searched;
-        }
-    }
-
-    cache.insert(fragments, state_index, &removal_order);
-
-    (best_child_index, states_searched)
-}
-
-/// Recursive helper for the parallel version of index_search.
-///
-/// Inputs:
-/// - `mol`: The molecule whose assembly index is being calculated.
-/// - `matches`: The remaining non-overlapping isomorphic subgraph pairs.
-/// - `fragments`: TODO
-/// - `state_index`: The assembly index of this assembly state.
-/// - `best_index`: The smallest assembly index for all assembly states so far.
-/// - `largest_remove`: An upper bound on the size of fragments that can be
-///   removed from this or any descendant state.
-/// - `bounds`: The list of bounding strategies to apply.
-///
-/// Returns, from this assembly state and any of its descendents:
-/// - `usize`: The best assembly index found.
-#[allow(clippy::too_many_arguments)]
-fn recurse_index_search_parallel(
-    mol: &Molecule,
-    matches: &[(BitSet, BitSet)],
-    removal_order: Vec<usize>,
-    fragments: &[BitSet],
-=======
-    state: &[BitSet],
->>>>>>> 574d272e
-    state_index: usize,
-    best_index: Arc<AtomicUsize>,
-    largest_remove: usize,
-    bounds: &[Bound],
-<<<<<<< HEAD
-    cache: &mut Cache,
-=======
     parallel_mode: ParallelMode,
->>>>>>> 574d272e
 ) -> (usize, usize) {
     // If any bounds would prune this assembly state, halt.
     if bound_exceeded(
@@ -487,21 +269,14 @@
             let (child_index, child_states_searched) = recurse_index_search(
                 mol,
                 &matches[i + 1..],
-<<<<<<< HEAD
                 {let mut clone = removal_order.clone(); clone.push(i); clone},
-                &fractures,
-=======
                 &fragments,
->>>>>>> 574d272e
                 state_index - h1.len() + 1,
                 best_index.clone(),
                 h1.len(),
                 bounds,
-<<<<<<< HEAD
                 &mut cache.clone(),
-=======
                 new_parallel,
->>>>>>> 574d272e
             );
 
             // Update the best assembly indices (across children states and
@@ -617,65 +392,20 @@
     init.extend(mol.graph().edge_indices().map(|ix| ix.index()));
 
     // Search for the shortest assembly pathway recursively.
-<<<<<<< HEAD
-    let (index, states_searched) = match parallel_mode {
-        ParallelMode::None => {
-            recurse_index_search_serial(
-                mol,
-                &matches,
-                Vec::new(),
-                &[init],
-                edge_count - 1,
-                edge_count - 1,
-                edge_count,
-                bounds,
-                &mut cache,
-            )
-        },
-        ParallelMode::DepthOne => {
-            let best_index = Arc::new(AtomicUsize::from(edge_count - 1));
-
-            recurse_index_search_depthone(
-                mol,
-                &matches,
-                Vec::new(),
-                &[init],
-                edge_count - 1,
-                best_index,
-                bounds,
-                &mut cache,
-            )
-        }
-        ParallelMode::Always => {
-            let best_index = Arc::new(AtomicUsize::from(edge_count - 1));
-
-            recurse_index_search_parallel(
-                mol,
-                &matches,
-                Vec::new(),
-                &[init],
-                edge_count - 1,
-                best_index,
-                edge_count,
-                bounds,
-                &mut cache,
-            )
-        }
-    };
-=======
     let edge_count = mol.graph().edge_count();
     let best_index = Arc::new(AtomicUsize::from(edge_count - 1));
     let (index, states_searched) = recurse_index_search(
         mol,
         &matches,
+        Vec::new(),
         &[init],
         edge_count - 1,
         best_index,
         edge_count,
         bounds,
+        &mut cache,
         parallel_mode,
     );
->>>>>>> 574d272e
 
     (index as u32, matches.len() as u32, states_searched)
 }
