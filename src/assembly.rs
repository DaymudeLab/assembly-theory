--- conflicted
+++ resolved
@@ -1,4 +1,3 @@
-<<<<<<< HEAD
 use std::cmp::Ordering;
 
 use bit_set::BitSet;
@@ -6,13 +5,6 @@
 use crate::{
     molecule::Bond, molecule::Element, molecule::Molecule, utils::connected_components_under_edges,
 };
-=======
-use std::collections::BTreeSet;
-
-use bit_set::BitSet;
-
-use crate::{molecule::Molecule, utils::connected_components_under_edges};
->>>>>>> feaef657
 
 fn top_down_search(m: &Molecule) -> u32 {
     let mut ix = u32::MAX;
@@ -37,9 +29,8 @@
 fn remnant_search(m: &Molecule) -> (u32, u32) {
     fn recurse(
         m: &Molecule,
-<<<<<<< HEAD
         matches: &[(BitSet, BitSet)],
-        fragments: &Vec<BitSet>,
+        fragments: &[<BitSet>],
         ix: usize,
         largest_remove: usize,
         best: usize,
@@ -64,24 +55,12 @@
         //if addition_chain_bound(largest_remove, fragments) == 0 {return ix}
 
         for (i, (h1, h2)) in matches.iter().enumerate() {
-            let mut fractures = fragments.clone();
-            let f1 = fragments.iter().enumerate().find(|(_, c)| h1.is_subset(c));
-            let f2 = fragments.iter().enumerate().find(|(_, c)| h2.is_subset(c));
-
-            let largest_remove = h1.len();
-
-=======
-        matches: &BTreeSet<(BitSet, BitSet)>,
-        fragments: &[BitSet],
-        ix: usize,
-    ) -> usize {
-        let mut cx = ix;
-        for (h1, h2) in matches {
             let mut fractures = fragments.to_owned();
             let f1 = fragments.iter().enumerate().find(|(_, c)| h1.is_subset(c));
             let f2 = fragments.iter().enumerate().find(|(_, c)| h2.is_subset(c));
 
->>>>>>> feaef657
+            let largest_remove = h1.len();
+
             // All of these clones are on bitsets and cheap enough
             if let (Some((i1, f1)), Some((i2, f2))) = (f1, f2) {
                 if f1 == f2 {
@@ -116,12 +95,9 @@
                     &matches[i + 1..],
                     &fractures,
                     ix - h1.len() + 1,
-<<<<<<< HEAD
                     largest_remove,
                     bestx,
                     ts,
-=======
->>>>>>> feaef657
                 ));
                 bestx = bestx.min(cx);
             }
@@ -133,7 +109,6 @@
     let mut init = BitSet::new();
     init.extend(m.graph().edge_indices().map(|ix| ix.index()));
 
-<<<<<<< HEAD
     // Create and sort matches array
     let mut matches: Vec<(BitSet, BitSet)> = m.matches().collect();
     matches.sort_by(my_sort);
@@ -147,7 +122,7 @@
     let ans = recurse(
         m,
         &matches,
-        &vec![init],
+        &[init],
         m.graph().edge_count() - 1,
         m.graph().edge_count(),
         m.graph().edge_count() - 1,
@@ -155,14 +130,6 @@
     ) as u32;
 
     (ans, total_search)
-=======
-    recurse(
-        m,
-        &m.matches().collect(),
-        &[init],
-        m.graph().edge_count() - 1,
-    ) as u32
->>>>>>> feaef657
 }
 
 // Compute the assembly index of a molecule
@@ -178,7 +145,6 @@
     m.matches().count() as u32
 }
 
-<<<<<<< HEAD
 pub fn addition_chain_bound(m: usize, fragments: &Vec<BitSet>) -> usize {
     let mut max_s: usize = 0;
     let mut frag_sizes: Vec<usize> = Vec::new();
@@ -284,8 +250,6 @@
     (s - z) - ((s - z) as f32 / m as f32).ceil() as usize
 }
 
-=======
->>>>>>> feaef657
 #[cfg(test)]
 mod tests {
     use std::{collections::HashMap, path::PathBuf};
