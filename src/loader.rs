--- conflicted
+++ resolved
@@ -2,6 +2,8 @@
 use clap::error::Result;
 use std::error::Error;
 use std::fmt::Display;
+use pyo3::exceptions::PyOSError;
+use pyo3::PyErr;
 
 #[derive(Debug, Clone, PartialEq, Eq)]
 pub enum ParserError {
@@ -18,47 +20,21 @@
 
 impl Error for ParserError {}
 
+// Needed for Python library
+impl From<ParserError> for PyErr {
+    fn from(err: ParserError) -> PyErr {
+        PyOSError::new_err(err.to_string())
+    }
+}
+
 pub fn parse_sdfile_str(_input: &str) -> Result<Molecule, ParserError> {
     todo!("SDfile parser unimplemented!")
 }
 
-<<<<<<< HEAD
-pub fn parse_mol_block(mol_block: String) -> io::Result<molecule::Molecule> {
-    let mut curr: Vec<String> = Vec::new();
-    let mut graph = None;
-
-    //let contents = fs::read_to_string(p)?;
-
-    for line in mol_block.lines() {
-        if let "$$$$" | "M  END" = line {
-            if curr.is_empty() {
-                curr.clear();
-                continue;
-            }
-            graph = parse_one_molecule(&curr).ok();
-        } else {
-            curr.push(line.to_string())
-        }
-    }
-    if let Some(g) = graph {
-        Ok(Molecule::from_graph(g))
-    } else {
-        Err(Error::new(
-            io::ErrorKind::InvalidData,
-            "Something broke while parsing",
-        ))
-    }
-}
-
-
-pub fn parse_one_molecule(mol_data: &[String]) -> Result<MGraph, ParseIntError> {
-    let mut mol_graph = MGraph::default();
-=======
 pub fn parse_molfile_str(input: &str) -> Result<Molecule, ParserError> {
     let mut lines = input.lines().enumerate().skip(3); // Skip the header block, 3 lines
     let (ix, counts_line) = lines.next().ok_or(ParserError::NotEnoughLines)?;
     let (n_atoms, n_bonds) = parse_counts_line(ix, counts_line)?;
->>>>>>> de4bde6d
 
     let mut graph = MGraph::new_undirected();
     let mut atom_indices = Vec::new();
