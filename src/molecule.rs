--- conflicted
+++ resolved
@@ -58,11 +58,7 @@
     ) -> Option<Molecule> {
         let mut output_graph = self.clone();
 
-<<<<<<< HEAD
-        let mut v_set = HashSet::<NodeIndex<Index>>::new();
-=======
         let mut v_set = NodeSet::new();
->>>>>>> feaef657
         let mut io_map = HashMap::<NodeIndex<Index>, NodeIndex<Index>>::new();
 
         for (u, v) in on.into_iter() {
@@ -98,11 +94,7 @@
         is_isomorphic_subgraph(&self.graph, &other.graph)
     }
 
-<<<<<<< HEAD
-    pub fn enumerate_subgraphs(&self) -> impl Iterator<Item = BTreeSet<NodeIndex<Index>>> {
-=======
     pub fn enumerate_subgraphs(&self) -> impl Iterator<Item = NodeSet> {
->>>>>>> feaef657
         let mut solutions = HashSet::new();
         let remainder = BTreeSet::from_iter(self.graph.node_indices());
         self.generate_connected_subgraphs(
@@ -119,17 +111,10 @@
     // https://stackoverflow.com/a/15658245
     fn generate_connected_subgraphs(
         &self,
-<<<<<<< HEAD
-        mut remainder: BTreeSet<NodeIndex<Index>>,
-        mut subset: BTreeSet<NodeIndex<Index>>,
-        mut neighbors: BTreeSet<NodeIndex<Index>>,
-        solutions: &mut HashSet<BTreeSet<NodeIndex<Index>>>,
-=======
         mut remainder: NodeSet,
         mut subset: NodeSet,
         mut neighbors: NodeSet,
         solutions: &mut HashSet<NodeSet>,
->>>>>>> feaef657
     ) {
         let candidates = if subset.is_empty() {
             remainder.clone()
@@ -150,15 +135,8 @@
             subset.insert(*v);
             neighbors.extend(self.graph.neighbors(*v));
             self.generate_connected_subgraphs(remainder, subset, neighbors, solutions);
-<<<<<<< HEAD
-        } else {
-            if subset.len() > 2 {
-                solutions.insert(subset);
-            }
-=======
         } else if subset.len() > 2 {
             solutions.insert(subset);
->>>>>>> feaef657
         }
     }
 
@@ -188,11 +166,6 @@
                 matches.insert(if c < h { (c, h) } else { (h, c) });
             }
         }
-<<<<<<< HEAD
-        
-=======
-
->>>>>>> feaef657
         matches.into_iter()
     }
 
@@ -220,15 +193,9 @@
     fn backtrack(
         &self,
         mut remaining_edges: Vec<EdgeIndex<Index>>,
-<<<<<<< HEAD
-        left: BTreeSet<EdgeIndex<Index>>,
-        right: BTreeSet<EdgeIndex<Index>>,
-        solutions: &mut HashSet<(BTreeSet<EdgeIndex<Index>>, BTreeSet<EdgeIndex<Index>>)>,
-=======
         left: EdgeSet,
         right: EdgeSet,
         solutions: &mut HashSet<(EdgeSet, EdgeSet)>,
->>>>>>> feaef657
     ) {
         if let Some(suffix) = remaining_edges.pop() {
             let mut lc = left.clone();
@@ -246,13 +213,8 @@
 
     fn is_valid_partition(
         &self,
-<<<<<<< HEAD
-        left: &BTreeSet<EdgeIndex<Index>>,
-        right: &BTreeSet<EdgeIndex<Index>>,
-=======
         left: &EdgeSet,
         right: &EdgeSet,
->>>>>>> feaef657
     ) -> bool {
         !left.is_empty()
             && !right.is_empty()
